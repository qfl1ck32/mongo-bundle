--- conflicted
+++ resolved
@@ -1,3 +1,4 @@
+import { IAstToQueryOptions, QueryBodyType } from "@kaviar/nova";
 import {
   CollectionAggregationOptions,
   CommonOptions,
@@ -10,17 +11,10 @@
 } from "../defs";
 import { AfterRemoveEvent, BeforeRemoveEvent } from "../events";
 import { Collection } from "../models/Collection";
-<<<<<<< HEAD
 
 interface IDeleteOneOrManySettings {
   isMany: boolean;
 }
-=======
-import { FilterQuery, CollectionAggregationOptions } from "mongodb";
-import { BeforeRemoveEvent, AfterRemoveEvent } from "../events";
-import { IAstToQueryOptions } from "../../../nova/dist/core/defs";
-import { QueryBodyType } from "@kaviar/nova";
->>>>>>> 85443b94
 
 export default function softdeletable(
   options: ISoftdeletableBehaviorOptions = {}
@@ -93,50 +87,8 @@
   };
 
   return (collection: Collection<any>) => {
-<<<<<<< HEAD
     collection.deleteOne = async (filter, options) => {
       return deleteOneOrMany(filter, options, collection, { isMany: false });
-=======
-    // To refactor, deleteOne and deleteMany share so much code, that it can be put in 1.
-    collection.onInit(() => {
-      collection.collection.createIndex({
-        [fields.isDeleted]: 1,
-      });
-    });
-
-    collection.deleteOne = async (filter: FilterQuery<any>, options?: any) => {
-      await collection.emit(
-        new BeforeRemoveEvent({
-          filter,
-          isMany: false,
-          context: options?.context,
-        })
-      );
-
-      // We do it directly on the collection to avoid event dispatching
-      const result = await collection.collection.updateOne(
-        getPreparedFiltersForSoftdeletion(filter, fields.isDeleted),
-        {
-          $set: {
-            [fields.isDeleted]: true,
-            [fields.deletedAt]: new Date(),
-            [fields.deletedBy]: extractUserID(options?.context),
-          },
-        }
-      );
-
-      await collection.emit(
-        new AfterRemoveEvent({
-          filter,
-          isMany: false,
-          context: options?.context,
-          result,
-        })
-      );
-
-      // Hackish, should we "map" it to the DeleteWriteREsponse?
-      return result as any;
->>>>>>> 85443b94
     };
 
     collection.deleteMany = async (filter, options) => {
@@ -228,19 +180,14 @@
   };
 }
 
-<<<<<<< HEAD
 function getPreparedFiltersForSoftdeletion(
   filter: FilterQuery<any>,
   isDeletedField: string
 ) {
   filter = Object.assign({}, filter);
   if (filter[isDeletedField] === undefined) {
-=======
-function getPreparedFiltersForSoftdeletion(filter, deleteFieldName) {
-  if (filter[deleteFieldName] === undefined) {
->>>>>>> 85443b94
     filter = Object.assign({}, filter);
-    filter[deleteFieldName] = {
+    filter[isDeletedField] = {
       $ne: true,
     };
   }
